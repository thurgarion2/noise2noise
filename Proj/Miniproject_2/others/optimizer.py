--- conflicted
+++ resolved
@@ -42,9 +42,7 @@
 
         # Update parameters
         for p, g in self.params:
-<<<<<<< HEAD
-            p.data -= self.lr * g
-=======
+
             p -= self.lr * g
->>>>>>> 74f58ee4
+
             